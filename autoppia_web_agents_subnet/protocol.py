from typing import List
import bittensor as bt
from pydantic import Field
from autoppia_iwa.src.execution.actions.base import BaseAction
from autoppia_iwa.src.execution.actions.actions import ACTION_CLASS_MAP


class TaskSynapse(bt.Synapse):
    """
    A protocol representation which uses bt.Synapse as its base.
    This protocol helps in handling request and response communication between
    the miner and the validator.
    """

    version: str = ""
    prompt: str = ""
    url: str = ""
    actions: List[BaseAction] = Field(
        ...,
        title="actions",
        description="The actions that solve the task",
    )

<<<<<<< HEAD
    # file: autoppia_web_agents_subnet/protocol.py

from typing import List, Dict, Any
import bittensor as bt
from pydantic import Field
from autoppia_iwa.src.execution.actions.base import BaseAction
from autoppia_iwa.src.execution.actions.actions import ACTION_CLASS_MAP


class TaskSynapse(bt.Synapse):
    """
    A protocol representation which uses bt.Synapse as its base.
    This protocol helps in handling request and response communication
    between the miner and the validator.

    Attributes:
        version: version of the task
        prompt: prompt for the task
        url: URL to operate on
        actions: The actions that solve the task
    """
    version: str = ""
    prompt: str = ""
    url: str = ""
    actions: List[BaseAction] = Field(
        ...,
        title="actions",
        description="The actions that solve the task",
    )

    def deserialize(self):
        """
        Casts each item in self.actions to the correct action subclass
        based on 'type', if it's a dict. Otherwise, leaves it as is.
        """
        new_actions = []
        for act in self.actions:
            if isinstance(act, dict):
                act_type = act.get("type")
                cls = ACTION_CLASS_MAP.get(act_type, BaseAction)
                new_actions.append(cls(**act))
            else:
                new_actions.append(act)

        self.actions = new_actions
=======
    def deserialize(self) -> "TaskSynapse":
        """
        Deserialize output, ensuring actions are properly reconstructed using the ACTION_CLASS_MAP
        """
        if hasattr(self, "actions") and self.actions:
            deserialized_actions = []
            for action in self.actions:
                if isinstance(action, dict):
                    # Si es un diccionario, necesitamos reconstruir la acción
                    action_type = action.get("type")
                    action_class = ACTION_CLASS_MAP.get(action_type, BaseAction)
                    deserialized_actions.append(action_class(**action))
                else:
                    # Si ya es un objeto action, verificamos su tipo
                    action_data = action.model_dump()
                    action_type = action_data.get("type")
                    action_class = ACTION_CLASS_MAP.get(action_type, BaseAction)
                    deserialized_actions.append(action_class(**action_data))

            self.actions = deserialized_actions

>>>>>>> 6024f8ac
        return self



class Dummy:
    pass<|MERGE_RESOLUTION|>--- conflicted
+++ resolved
@@ -21,8 +21,8 @@
         description="The actions that solve the task",
     )
 
-<<<<<<< HEAD
     # file: autoppia_web_agents_subnet/protocol.py
+
 
 from typing import List, Dict, Any
 import bittensor as bt
@@ -67,31 +67,7 @@
                 new_actions.append(act)
 
         self.actions = new_actions
-=======
-    def deserialize(self) -> "TaskSynapse":
-        """
-        Deserialize output, ensuring actions are properly reconstructed using the ACTION_CLASS_MAP
-        """
-        if hasattr(self, "actions") and self.actions:
-            deserialized_actions = []
-            for action in self.actions:
-                if isinstance(action, dict):
-                    # Si es un diccionario, necesitamos reconstruir la acción
-                    action_type = action.get("type")
-                    action_class = ACTION_CLASS_MAP.get(action_type, BaseAction)
-                    deserialized_actions.append(action_class(**action))
-                else:
-                    # Si ya es un objeto action, verificamos su tipo
-                    action_data = action.model_dump()
-                    action_type = action_data.get("type")
-                    action_class = ACTION_CLASS_MAP.get(action_type, BaseAction)
-                    deserialized_actions.append(action_class(**action_data))
-
-            self.actions = deserialized_actions
-
->>>>>>> 6024f8ac
         return self
-
 
 
 class Dummy:
