--- conflicted
+++ resolved
@@ -85,7 +85,6 @@
 
     async def forward(self, synapse: TaskSynapse) -> TaskSynapse:
 
-<<<<<<< HEAD
         validator_hotkey = getattr(synapse.dendrite, "hotkey", None)
         ColoredLogger.info(
             f"Request Received from validator: {validator_hotkey}",
@@ -93,25 +92,17 @@
         )
 
         # Checking Weights Version
-        version_check = is_version_in_range(
-            synapse.version, self.version, self.least_acceptable_version
-        )
-
-        if not version_check:
-            ColoredLogger.info(f"Not reponding to {validator_hotkey} due to", "yellow")
-            ColoredLogger.info(
-                f"version check: {synapse.version} not between {self.least_acceptable_version} - { self.version}. This is intended behaviour",
-                "yellow",
-            )
-            return synapse
-=======
-        # Checking Weights Versio
-        # version_check = is_version_in_range(synapse.version, self.version, self.least_acceptable_version)
+        # version_check = is_version_in_range(
+        #     synapse.version, self.version, self.least_acceptable_version
+        # )
 
         # if not version_check:
-        #     ColoredLogger.info(f"Not reponding due to version check: {synapse.version} not between {self.least_acceptable_version} - { self.version}. This is intended behaviour", "yellow")
+        #     ColoredLogger.info(f"Not reponding to {validator_hotkey} due to", "yellow")
+        #     ColoredLogger.info(
+        #         f"version check: {synapse.version} not between {self.least_acceptable_version} - { self.version}. This is intended behaviour",
+        #         "yellow",
+        #     )
         #     return synapse
->>>>>>> 97967ba8
 
         try:
             start_time = time.time()
