# Validator Guide

Validator setup for Subnet 36.

## Requirements

**Important Linux Distribution Note**:

- Our **install_dependencies.sh** script currently supports:
  1. Ubuntu 22.04 LTS (Jammy)
  2. Ubuntu 24.04 LTS (Noble)
- If using a different Ubuntu version, you may need to manually adjust the dependencies in the **install_dependencies.sh** script

## Component Overview

The deployment is compartmentalized, allowing each component to be deployed separately:

- **Validator**: CPU only (MongoDB Recommended)
- **LLM**: OpenAI API or Local LLM
- **Demo-Webs**: CPU only (Docker required)

## Global Setup

1. Clone and setup:

```bash
git clone https://github.com/autoppia/autoppia_web_agents_subnet
cd autoppia_web_agents_subnet
git submodule update --init --recursive --remote
```

2. Install system dependencies:

```bash
chmod +x scripts/validator/install_dependencies.sh
./scripts/validator/install_dependencies.sh
playwright install
```

3. Install Docker:

```bash
chmod +x scripts/validator/install_docker.sh
./scripts/validator/install_docker.sh
```

4. Set up .env

```bash
# Edit .env with your configuration
cp .env.example .env
```

5. Install **MongoDB**

A) with Docker for caching web analysis results:

```bash
chmod +x scripts/mongo/deploy_mongo_docker.sh
./scripts/mongo/deploy_mongo_docker.sh
```

<<<<<<< HEAD
Change mongo url in .env if you have deployed it in another IP or Port.
=======
B) Install it natively without Docker:

```bash
chmod +x scripts/mongo/deploy_mongo.sh
./scripts/mongo/deploy_mongo.sh
```

Your MongoDB connection URL will be automatically updated in your .env file. If you deployed MongoDB on another IP or port, you may need to adjust the URL:
>>>>>>> a4682c37

```bash
MONGODB_URL="mongodb://adminUser:password@localhost:27017/admin?authSource=admin"
```

# VALIDATOR SETUP

Setup the validator:

```bash
chmod +x scripts/validator/setup.sh
./scripts/validator/setup.sh
```

# LLM SETUP

- **POD TYPE**: We suggest using A40 in RunPod
- **Requirements**: CUDA 12.4.1 and PyTorch 2.4.0
- **Tested on RunPod template**: `runpod/pytorch:2.4.0-py3.11-cuda12.4.1-devel-ubuntu22.04`
- **Model**: Using Qwen/Qwen2.5-14B-Instruct by default in `run_local_llm.py`

### Option A: OpenAI API (No GPU Required)

Edit `.env`:

```bash
LLM_PROVIDER="openai"
OPENAI_API_KEY="your-api-key-here"
```

### Option B: Local LLM (GPU Required)

1. Edit `.env`:

```bash
LLM_PROVIDER="local"
LOCAL_MODEL_ENDPOINT="http://localhost:6000/generate"
```

2. Setup local LLM:

```bash
chmod +x autoppia_iwa_module/modules/llm_local/setup.sh
./autoppia_iwa_module/modules/llm_local/setup.sh
```

3. Setup in PM2:

```bash
source llm_env/bin/activate
CUDA_VISIBLE_DEVICES=0 pm2 start autoppia_iwa_module/modules/llm_local/run_local_llm.py --name llm_local -- --port 6000
```

To verify if your LLM is working correctly:

```bash
python3 autoppia_iwa_module/modules/llm_local/test/test.py
```

# DEMO WEBS SETUP

This script requires **Docker**. The following commands will install Docker and initialize the demo webs:

```bash
CURRENT_DIR=$(pwd)
cd autoppia_iwa_module/modules/webs_demo/scripts
chmod +x install_docker.sh
./install_docker.sh
chmod +x setup.sh
./setup.sh
cd "$CURRENT_DIR"
```

### Configure endpoints (optional):

Edit `.env`:

```bash
LOCAL_MODEL_ENDPOINT=http://localhost:6000
DEMO_WEBS_ENDPOINT=http://localhost
DEMO_WEBS_STARTING_PORT=8000
```

#### Configuration Options:

- **`LOCAL_MODEL_ENDPOINT`**: The endpoint where your LLM service is running

  - Default: `http://localhost:6000`
  - You can modify this if running the LLM on a different server
  - Example remote setup: `http://your-llm-server_ip:port`

- **`DEMO_WEBS_ENDPOINT`**: The endpoint where your demo web projects are deployed
  - Default: `http://localhost`
  - You can modify this if running the demo webs on a different server
  - Example remote setup: `http://your-demo-webs-server-ip`

This configuration allows you to run the validator, LLM service, and demo webs on separate machines for better resource management.

## Start Validator

```bash
deactivate
source validator_env/bin/activate
pm2 start neurons/validator.py \
  --name "subnet-36-validator" \
  --interpreter python \
  -- \
  --netuid 36 \
  --subtensor.network finney \
  --wallet.name your_coldkey \
  --wallet.hotkey your_hotkey
```

## Auto Update for Validator

Script for _automatic version control_ and _safe updates_ of your validator:

```bash
chmod +x scripts/validator/auto_update_validator.sh
pm2 start --name auto_update_validator --interpreter /bin/bash ./scripts/validator/auto_update_validator.sh
```

_Note_: If you change something edit the script to match your PM2 configuration (process name, wallet keys) before running it.

The script automatically checks for updates, deploys new versions, and includes _automatic rollback_ if the update fails. Runs every _5 minutes_ to ensure your validator stays up to date.

## Support

Contact **@Daryxx**, **@Riiveer**, or **@Miguelik** on Discord

## Important Notes

- For optimal performance, use bare metal GPU
- Demo webs require Docker and Docker Compose
- All components can be deployed on separate machines<|MERGE_RESOLUTION|>--- conflicted
+++ resolved
@@ -60,18 +60,7 @@
 ./scripts/mongo/deploy_mongo_docker.sh
 ```
 
-<<<<<<< HEAD
 Change mongo url in .env if you have deployed it in another IP or Port.
-=======
-B) Install it natively without Docker:
-
-```bash
-chmod +x scripts/mongo/deploy_mongo.sh
-./scripts/mongo/deploy_mongo.sh
-```
-
-Your MongoDB connection URL will be automatically updated in your .env file. If you deployed MongoDB on another IP or port, you may need to adjust the URL:
->>>>>>> a4682c37
 
 ```bash
 MONGODB_URL="mongodb://adminUser:password@localhost:27017/admin?authSource=admin"
